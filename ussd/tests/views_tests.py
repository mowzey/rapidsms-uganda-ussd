--- conflicted
+++ resolved
@@ -47,12 +47,9 @@
             'msisdn':'8675309',
             'ussdServiceCode':'300',
             'ussdRequestString':request,
-        }))        
+        }))
         self.assertEquals(response.content, 'responseString=%s&action=%s' % (urllib.quote(expected_response), action))
-    
-    
-    
-    
+
     def getMenuItem(self, order_list):
         to_ret = self.root_menu
         for num in order_list:
@@ -144,20 +141,13 @@
         self.assertSessionNavigation('whoa', '2', self.getMenuItem([3, 2]).get_menu_text())
         self.assertSessionNavigation('whoa', '2', 'How old are you?')
         # bad user says he is "strawberry" years old
-<<<<<<< HEAD
         self.assertSessionNavigation('whoa', 'strawberry', '+test_t1 parameter must be an even number.How old are you?')
-=======
-        self.assertSessionNavigation('whoa', 'strawberry', '+test_t1 parameter must be an even number.How old are you?')        
->>>>>>> 0963bd76
+
         self.assertSessionNavigation('whoa', '20', 'How many tests have you run?')
         # bad user types an invalid value "what?", he probably thought this is conversational.
         self.assertSessionNavigation('whoa', 'what?', '+test_t2 parameter must be an even number.How many tests have you run?')
         self.assertSessionNavigation('whoa', '270', 'thanks for testing', action='end')
-<<<<<<< HEAD
 
-=======
-        
->>>>>>> 0963bd76
         self.assertEquals(XFormSubmission.objects.count(), 1)
         submission = XFormSubmission.objects.all()[0]
         self.assertEquals(submission.values.get(attribute__slug='test_test_t1').value_int, 20)
