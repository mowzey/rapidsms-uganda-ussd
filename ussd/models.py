from django.db import models
from django.forms import ValidationError
from mptt.models import MPTTModel
from rapidsms.models import Contact, Connection
<<<<<<< HEAD
from rapidsms_xforms.models import XForm, XFormSubmission
import mptt
=======
from rapidsms_xforms.models import XForm

>>>>>>> 36ff6d42

class MenuItem(MPTTModel):
    parent = models.ForeignKey('self', null=True, blank=True, related_name='children')
    label = models.CharField(max_length=50)
    xform = models.ForeignKey(XForm, null=True)
    #not sure of what type order should be associated to
    #TODO fk order to something similar to ScriptStep orders
    order = models.IntegerField()


class USSDSession(models.Model):
    """Model to hold session information"""

    #a unique session identifier which is maintained for an entire USSD session/transaction
    transaction_id = models.CharField(max_length=100)

    #The telephone number of the subscriber interacting with the USSD code
    # match this with 'msisdn'
    connection = models.ForeignKey(Connection)

    #The information that the subscriber inputs to the system.
    ussd_request_string = models.CharField(max_length=100)

    current_menu_item = models.ForeignKey('MenuItem', null=True)
    current_xform = models.ForeignKey(XForm, null=True)
    submission = models.ForeignKey(XFormSubmission, null=True)

    #create XForm models and preferably fk to that.
    xform_step = models.IntegerField()

    def error_case(self):
        return not (self.current_menu_item or self.current_xform) or \
            (self.current_menu_item and self.current_menu_item.get_chidren.count() == 0)

<<<<<<< HEAD
    def get_menu_text(self):
        return "\n".join(["%d: %s" % (i.order, i.label) for i in self.current_menu_item.get_children().order_by(order)])

    def advance_menu_progress(self, order):
        try:
            next_menu_item = self.current_menu_item.get_children().get(order=order)
            if next_menu_item.get_children.count() == 0 and next_menu_item.xform:
                self.current_menu_item = None
                self.current_xform = next_menu_item.xform
            else:
                self.current_menu_item = next_menu_item
            self.save()
        except MenuItem.DoesNotExist:
            pass
=======
class MenuItem(MPTTModel):
    parent = models.ForeignKey('self', null=True, blank=True, related_name='children')
    label = models.CharField(max_length=50)
    xform = models.ForeignKey(XForm, null=True)
    order = models.IntegerField()
>>>>>>> 36ff6d42

    def process_xform_response(self, request_string):
        response_content = ''
        try:
            if request_string and self.current_xform.fields.filter(order=self.xform_step).count():
                try:
                    field = self.current_xform.fields.get(order=self.xform_step)
                    val = field.clean_submission(request_string)
                    self.submission.values.create(attribute=field, value=val, entity=self.submission)
                    self.xform_step = self.current_xform.fields.filter(order__gt=self.xform_step).order_by('order')[0].order
                    self.save()
                except ValidationError, e:
                    response_content += "\n".join(e.messages)

            else:
                # create new submission object
                self.xform_step = self.current_xform.fields.order_by('order')[0].order
                self.submission = XFormSubmission.objects.create(xform=self.current_xform, \
                                                                    has_errors=True)
            response_content += self.current_xform.fields.get(order=self.xform_step).question
            action = 'request'
        except IndexError:
            response_content = 'Your session has ended. Thank you.'
            action = 'end'
        return response_content, action<|MERGE_RESOLUTION|>--- conflicted
+++ resolved
@@ -2,20 +2,15 @@
 from django.forms import ValidationError
 from mptt.models import MPTTModel
 from rapidsms.models import Contact, Connection
-<<<<<<< HEAD
+
 from rapidsms_xforms.models import XForm, XFormSubmission
 import mptt
-=======
-from rapidsms_xforms.models import XForm
 
->>>>>>> 36ff6d42
 
 class MenuItem(MPTTModel):
     parent = models.ForeignKey('self', null=True, blank=True, related_name='children')
     label = models.CharField(max_length=50)
     xform = models.ForeignKey(XForm, null=True)
-    #not sure of what type order should be associated to
-    #TODO fk order to something similar to ScriptStep orders
     order = models.IntegerField()
 
 
@@ -43,7 +38,6 @@
         return not (self.current_menu_item or self.current_xform) or \
             (self.current_menu_item and self.current_menu_item.get_chidren.count() == 0)
 
-<<<<<<< HEAD
     def get_menu_text(self):
         return "\n".join(["%d: %s" % (i.order, i.label) for i in self.current_menu_item.get_children().order_by(order)])
 
@@ -58,13 +52,6 @@
             self.save()
         except MenuItem.DoesNotExist:
             pass
-=======
-class MenuItem(MPTTModel):
-    parent = models.ForeignKey('self', null=True, blank=True, related_name='children')
-    label = models.CharField(max_length=50)
-    xform = models.ForeignKey(XForm, null=True)
-    order = models.IntegerField()
->>>>>>> 36ff6d42
 
     def process_xform_response(self, request_string):
         response_content = ''
